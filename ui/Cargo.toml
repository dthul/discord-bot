[package]
name = "swissrpg-ui"
version = "0.1.0"
authors = ["Daniel Thul <daniel.thul@gmail.com>"]
edition = "2018"

# See more keys and their definitions at https://doc.rust-lang.org/cargo/reference/manifest.html
[features]
# bottest feature not enabled by default
default = []

bottest = ["lib/bottest"]

[dependencies]
lib = { path = "../lib", package = "swissrpg-lib" }
aho-corasick = "0.7"
command_macro = { path = "../command_macro", package = "swissrpg-command-macro" }
<<<<<<< HEAD
askama = "0.9"
assert-impl = "0.1"
=======
askama = "0.10"
>>>>>>> eec2a26f
bytes = "0.5"
chrono = "0.4"
chrono-tz = "0.5"
cookie = "0.14"
futures = "0.3"
futures-channel = "0.3"
futures-util = "0.3"
hyper = "0.13"
num-traits = "0.2"
<<<<<<< HEAD
oauth2 = "4.0.0-alpha.1"
=======
oauth2 = "4.0.0-alpha.2"
>>>>>>> eec2a26f
once_cell = "1.4"
rand = "0.7"
redis = { version = "0.17", default-features = false, features = ["tokio-comp"] }
regex = "1"
serde = "1.0"
serde_json = "1.0"
serenity = { version = "0.9.0-rc.1", default-features = false, features = ["cache", "client", "gateway", "model", "rustls_backend"] }
simple-error = "0.2"
stripe-rust = { git = "https://github.com/wyyerd/stripe-rs", rev = "1a1798860da5d246f556097d2d37eef44907fb6d", default-features = false, features = ["billing", "webhook-events", "rustls-tls"] }
time = "0.2"
tokio = { version = "0.2", default-features = false, features = ["rt-threaded", "time"] }
warp = "0.2"<|MERGE_RESOLUTION|>--- conflicted
+++ resolved
@@ -15,12 +15,8 @@
 lib = { path = "../lib", package = "swissrpg-lib" }
 aho-corasick = "0.7"
 command_macro = { path = "../command_macro", package = "swissrpg-command-macro" }
-<<<<<<< HEAD
-askama = "0.9"
+askama = "0.10"
 assert-impl = "0.1"
-=======
-askama = "0.10"
->>>>>>> eec2a26f
 bytes = "0.5"
 chrono = "0.4"
 chrono-tz = "0.5"
@@ -30,18 +26,14 @@
 futures-util = "0.3"
 hyper = "0.13"
 num-traits = "0.2"
-<<<<<<< HEAD
-oauth2 = "4.0.0-alpha.1"
-=======
 oauth2 = "4.0.0-alpha.2"
->>>>>>> eec2a26f
 once_cell = "1.4"
 rand = "0.7"
 redis = { version = "0.17", default-features = false, features = ["tokio-comp"] }
 regex = "1"
 serde = "1.0"
 serde_json = "1.0"
-serenity = { version = "0.9.0-rc.1", default-features = false, features = ["cache", "client", "gateway", "model", "rustls_backend"] }
+serenity = { version = "0.9", default-features = false, features = ["cache", "client", "gateway", "model", "rustls_backend"] }
 simple-error = "0.2"
 stripe-rust = { git = "https://github.com/wyyerd/stripe-rs", rev = "1a1798860da5d246f556097d2d37eef44907fb6d", default-features = false, features = ["billing", "webhook-events", "rustls-tls"] }
 time = "0.2"
