use command_macro::command;

#[command]
#[regex(r"list\s*subscriptions")]
#[level(admin)]
#[help("list subscriptions", "returns a list of active Stripe subscriptions")]
fn list_subscriptions<'a>(
    context: &'a mut super::CommandContext,
    _: regex::Captures<'a>,
) -> super::CommandResult<'a> {
    context
        .msg
        .author
        .direct_message(&context.ctx, |message_builder| {
            message_builder.content("Sure! This might take a moment...")
        })
        .await
        .ok();
    let stripe_client = context.stripe_client().await?;
    let subscriptions = lib::stripe::list_active_subscriptions(&stripe_client).await?;
    let mut message = String::new();
    for subscription in &subscriptions {
        let (customer, product) =
            lib::tasks::subscription_roles::get_customer_and_product(&stripe_client, subscription)
                .await?;
<<<<<<< HEAD
        let discord_handle = customer.metadata.as_ref().and_then(|m| m.get("Discord"));
=======
        let discord_handle = customer
            .metadata
            .as_ref()
            .and_then(|metadata| metadata.get("Discord"));
>>>>>>> 292fedcd
        message.push_str(&format!(
            "Customer: {:?}, Discord: {:?}, Product: {:?}\n",
            &customer.email,
            discord_handle,
            product
                .name
                .as_ref()
                .map(|boxed_name| boxed_name.as_str())
                .unwrap_or("Unknown product")
        ));
    }
    context
        .msg
        .author
        .direct_message(&context.ctx, |message_builder| {
            message_builder.content(format!("Active subscriptions:\n{}", message))
        })
        .await?;
    Ok(())
}<|MERGE_RESOLUTION|>--- conflicted
+++ resolved
@@ -23,14 +23,10 @@
         let (customer, product) =
             lib::tasks::subscription_roles::get_customer_and_product(&stripe_client, subscription)
                 .await?;
-<<<<<<< HEAD
-        let discord_handle = customer.metadata.as_ref().and_then(|m| m.get("Discord"));
-=======
         let discord_handle = customer
             .metadata
             .as_ref()
             .and_then(|metadata| metadata.get("Discord"));
->>>>>>> 292fedcd
         message.push_str(&format!(
             "Customer: {:?}, Discord: {:?}, Product: {:?}\n",
             &customer.email,
