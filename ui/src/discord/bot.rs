--- conflicted
+++ resolved
@@ -144,192 +144,6 @@
                 return;
             }
         }
-<<<<<<< HEAD
-        let channel = match msg.channel_id.to_channel(&ctx) {
-            Ok(channel) => channel,
-            _ => return,
-        };
-        // Is this a direct message to the bot?
-        let mut is_dm = match channel {
-            Channel::Private(_) => true,
-            _ => false,
-        };
-        // Does the message start with a mention of the bot?
-        let is_mention = regexes.bot_mention.is_match(&msg.content);
-        // If the message is not a direct message and does not start with a
-        // mention of the bot, ignore it
-        if !is_dm && !is_mention {
-            return;
-        }
-        if shutdown_signal {
-            let _ = msg.channel_id.say(
-                &ctx,
-                "Sorry, I can not help you right now. I am about to shut down!",
-            );
-            return;
-        }
-        // If the message is a direct message but starts with a mention of the bot,
-        // switch to the non-DM parsing
-        if is_dm && is_mention {
-            is_dm = false;
-        }
-        // TODO: might want to use a RegexSet here to speed up matching
-        if regexes.stop_bot_admin(is_dm).is_match(&msg.content) {
-            // This is only for bot_admins
-            if !msg
-                .author
-                .has_role(
-                    &ctx,
-                    lib::discord::sync::ids::GUILD_ID,
-                    lib::discord::sync::ids::BOT_ADMIN_ID,
-                )
-                .unwrap_or(false)
-            {
-                let _ = msg.channel_id.say(&ctx.http, strings::NOT_A_BOT_ADMIN);
-                return;
-            }
-            std::process::Command::new("sudo")
-                .args(&["systemctl", "stop", "bot"])
-                .output()
-                .expect("Could not stop the bot");
-        } else if regexes.link_meetup(is_dm).is_match(&msg.content) {
-            let user_id = msg.author.id.0;
-            match Self::link_meetup(&ctx, &msg, user_id) {
-                Err(err) => {
-                    eprintln!("Error: {}", err);
-                    let _ = msg.channel_id.say(&ctx.http, strings::UNSPECIFIED_ERROR);
-                    return;
-                }
-                _ => return,
-            }
-        } else if let Some(captures) = regexes.link_meetup_bot_admin(is_dm).captures(&msg.content) {
-            // This is only for bot_admins
-            if !msg
-                .author
-                .has_role(
-                    &ctx,
-                    lib::discord::sync::ids::GUILD_ID,
-                    lib::discord::sync::ids::BOT_ADMIN_ID,
-                )
-                .unwrap_or(false)
-            {
-                let _ = msg.channel_id.say(&ctx.http, strings::NOT_A_BOT_ADMIN);
-                return;
-            }
-            let discord_id = captures.name("mention_id").unwrap().as_str();
-            let meetup_id = captures.name("meetupid").unwrap().as_str();
-            // Try to convert the specified ID to an integer
-            let (discord_id, meetup_id) =
-                match (discord_id.parse::<u64>(), meetup_id.parse::<u64>()) {
-                    (Ok(id1), Ok(id2)) => (id1, id2),
-                    _ => {
-                        let _ = msg.channel_id.say(
-                            &ctx.http,
-                            "Seems like the specified Discord or Meetup ID is invalid",
-                        );
-                        return;
-                    }
-                };
-            match Self::link_meetup_bot_admin(&ctx, &msg, &regexes, discord_id, meetup_id) {
-                Err(err) => {
-                    eprintln!("Error: {}", err);
-                    let _ = msg.channel_id.say(&ctx.http, strings::UNSPECIFIED_ERROR);
-                    return;
-                }
-                _ => return,
-            }
-        } else if regexes.unlink_meetup(is_dm).is_match(&msg.content) {
-            let user_id = msg.author.id.0;
-            match Self::unlink_meetup(
-                &ctx, &msg, /*is_bot_admin_command*/ false, user_id, bot_id.0,
-            ) {
-                Err(err) => {
-                    eprintln!("Error: {}", err);
-                    let _ = msg.channel_id.say(&ctx.http, strings::UNSPECIFIED_ERROR);
-                    return;
-                }
-                _ => return,
-            }
-        } else if let Some(captures) = regexes
-            .unlink_meetup_bot_admin(is_dm)
-            .captures(&msg.content)
-        {
-            let discord_id = captures.name("mention_id").unwrap().as_str();
-            // Try to convert the specified ID to an integer
-            let discord_id = match discord_id.parse::<u64>() {
-                Ok(id) => id,
-                _ => {
-                    let _ = msg
-                        .channel_id
-                        .say(&ctx.http, "Seems like the specified Discord ID is invalid");
-                    return;
-                }
-            };
-            match Self::unlink_meetup(
-                &ctx, &msg, /*is_bot_admin_command*/ true, discord_id, bot_id.0,
-            ) {
-                Err(err) => {
-                    eprintln!("Error: {}", err);
-                    let _ = msg.channel_id.say(&ctx.http, strings::UNSPECIFIED_ERROR);
-                    return;
-                }
-                _ => return,
-            }
-        } else if regexes.sync_meetup_mention.is_match(&msg.content) {
-            // This is only for bot_admins
-            if !msg
-                .author
-                .has_role(
-                    &ctx,
-                    lib::discord::sync::ids::GUILD_ID,
-                    lib::discord::sync::ids::BOT_ADMIN_ID,
-                )
-                .unwrap_or(false)
-            {
-                let _ = msg.channel_id.say(&ctx.http, strings::NOT_A_BOT_ADMIN);
-                return;
-            }
-            let (async_meetup_client, redis_client, async_runtime) = {
-                let data = ctx.data.read();
-                let async_meetup_client = data
-                    .get::<AsyncMeetupClientKey>()
-                    .expect("Async Meetup client was not set")
-                    .clone();
-                let redis_client = data
-                    .get::<RedisClientKey>()
-                    .expect("Redis client was not set")
-                    .clone();
-                let async_runtime = data
-                    .get::<AsyncRuntimeKey>()
-                    .expect("Async runtime was not set")
-                    .clone();
-                (async_meetup_client, redis_client, async_runtime)
-            };
-            // Send the syncing future to the executor
-            let runtime_guard = futures::executor::block_on(async_runtime.read());
-            if let Some(ref async_runtime) = *runtime_guard {
-                async_runtime.enter(move || {
-                    let sync_task = {
-                        let task = async move {
-                            let mut redis_connection = redis_client.get_async_connection().await?;
-                            lib::meetup::sync::sync_task(async_meetup_client, &mut redis_connection)
-                                .await
-                                .map(|_| ())
-                        };
-                        // Wrap the task in a timeout
-                        tokio::time::timeout(
-                            Duration::from_secs(5 * 60),
-                            task.unwrap_or_else(|err| {
-                                eprintln!("Syncing task failed: {}", err);
-                            }),
-                        )
-                        .unwrap_or_else(|err| {
-                            eprintln!("Syncing task timed out: {}", err);
-                        })
-                    };
-                    tokio::spawn(sync_task)
-                });
-=======
         // Get the prepared commands
         let commands = ctx
             .data
@@ -352,7 +166,6 @@
                 return Ok(());
             }
             if shutdown_signal {
->>>>>>> 98573f09
                 let _ = msg.channel_id.say(
                     &ctx,
                     "Sorry, I can not help you right now. I am about to shut down!",
@@ -449,14 +262,7 @@
 impl Handler {
     fn send_welcome_message(ctx: &Context, user: &User) {
         let _ = user.direct_message(ctx, |message_builder| {
-            message_builder
-                .content(strings::WELCOME_MESSAGE_PART1)
-                .embed(|embed_builder| {
-                    embed_builder
-                        .colour(serenity::utils::Colour::new(0xFF1744))
-                        .title(strings::WELCOME_MESSAGE_PART2_EMBED_TITLE)
-                        .description(strings::WELCOME_MESSAGE_PART2_EMBED_CONTENT)
-                })
+            message_builder.content(strings::WELCOME_MESSAGE)
         });
     }
 }