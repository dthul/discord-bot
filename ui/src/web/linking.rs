--- conflicted
+++ resolved
@@ -64,11 +64,7 @@
         .http_only(true)
         .same_site(cookie::SameSite::Lax)
         .max_age(cookie::time::Duration::hours(1))
-<<<<<<< HEAD
         .into())
-=======
-        .build())
->>>>>>> 292fedcd
 }
 
 async fn check_csrf_cookie(
