[package]
name = "swissrpg-lib"
version = "0.1.0"
authors = ["Daniel Thul <daniel.thul@gmail.com>"]
edition = "2018"

# See more keys and their definitions at https://doc.rust-lang.org/cargo/reference/manifest.html
[features]
# bottest feature not enabled by default
default = []

bottest = []

[dependencies]
askama = "0.10"
backtrace = "0.3"
base64 = "0.12"
chrono = "0.4"
chrono-tz = "0.5"
futures = "0.3"
futures-util = "0.3"
geo = "0.14.0"
hyper = "0.13"
itertools = "0.9"
lazy_static = "1.4"
<<<<<<< HEAD
oauth2 = "4.0.0-alpha.1"
=======
oauth2 = "4.0.0-alpha.2"
>>>>>>> eec2a26f
rand = "0.7"
redis = { version = "0.17", default-features = false, features = ["tokio-comp"] }
regex = "1"
reqwest = { version = "0.10", default-features = false, features = ["blocking", "json", "rustls-tls"] }
serde = "1.0"
serde_json = "1.0"
serenity = { version = "0.9.0-rc.1", default-features = false, features = ["cache", "client", "gateway", "model", "rustls_backend"] }
simple-error = "0.2"
stripe-rust = { git = "https://github.com/wyyerd/stripe-rs", rev = "1a1798860da5d246f556097d2d37eef44907fb6d", default-features = false, features = ["billing", "webhook-events", "rustls-tls"] }
tokio = { version = "0.2", default-features = false, features = ["blocking", "rt-threaded", "time"] }
unicode-segmentation = "1.6.0"
url = "2.1"
warp = "0.2"<|MERGE_RESOLUTION|>--- conflicted
+++ resolved
@@ -23,18 +23,14 @@
 hyper = "0.13"
 itertools = "0.9"
 lazy_static = "1.4"
-<<<<<<< HEAD
-oauth2 = "4.0.0-alpha.1"
-=======
 oauth2 = "4.0.0-alpha.2"
->>>>>>> eec2a26f
 rand = "0.7"
 redis = { version = "0.17", default-features = false, features = ["tokio-comp"] }
 regex = "1"
 reqwest = { version = "0.10", default-features = false, features = ["blocking", "json", "rustls-tls"] }
 serde = "1.0"
 serde_json = "1.0"
-serenity = { version = "0.9.0-rc.1", default-features = false, features = ["cache", "client", "gateway", "model", "rustls_backend"] }
+serenity = { version = "0.9", default-features = false, features = ["cache", "client", "gateway", "model", "rustls_backend"] }
 simple-error = "0.2"
 stripe-rust = { git = "https://github.com/wyyerd/stripe-rs", rev = "1a1798860da5d246f556097d2d37eef44907fb6d", default-features = false, features = ["billing", "webhook-events", "rustls-tls"] }
 tokio = { version = "0.2", default-features = false, features = ["blocking", "rt-threaded", "time"] }
